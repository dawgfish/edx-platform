--- conflicted
+++ resolved
@@ -86,11 +86,6 @@
 
   section.book {
     @extend .content;
-<<<<<<< HEAD
-=======
-    padding-right: 0;
-    padding-left: lh();
->>>>>>> de311148
 
     nav {
       @extend .clearfix;
