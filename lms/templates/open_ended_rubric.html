<form class="rubric-template" id="inputtype_${id}" xmlns="http://www.w3.org/1999/html">
    <h3>Rubric</h3>
    <p>Select the criteria you feel best represents this submission in each category.</p>
    <div class="rubric">
        % for i in range(len(categories)):
        <% category = categories[i] %>
<<<<<<< HEAD
            <b class="rubric-category">${category['description']}</b> <br/>
=======
            <span class="rubric-category">${category['description']}</span> <br/>
>>>>>>> 03a4deb8
            <ul class="rubric-list">
                % for j in range(len(category['options'])):
                <% option = category['options'][j] %>
                    %if option['selected']:
                        <li class="selected-grade rubric-list-item">
                    %else:
                        <li class="rubric-list-item">
                    % endif
                    <label class="rubric-label" for="score-${i}-${j}">
                        <input type="radio" class="score-selection" name="score-selection-${i}" id="score-${i}-${j}" value="${option['points']}"/>
                        <span class="wrappable"> ${option['points']} points : ${option['text']}</span>
                    </label>
                    </li>
                % endfor
            </ul>
        % endfor
    </div>
</form><|MERGE_RESOLUTION|>--- conflicted
+++ resolved
@@ -4,11 +4,7 @@
     <div class="rubric">
         % for i in range(len(categories)):
         <% category = categories[i] %>
-<<<<<<< HEAD
-            <b class="rubric-category">${category['description']}</b> <br/>
-=======
             <span class="rubric-category">${category['description']}</span> <br/>
->>>>>>> 03a4deb8
             <ul class="rubric-list">
                 % for j in range(len(category['options'])):
                 <% option = category['options'][j] %>
