--- conflicted
+++ resolved
@@ -1309,21 +1309,6 @@
 
     return new_list
 
-<<<<<<< HEAD
-@ensure_csrf_cookie
-@cache_control(no_cache=True, no_store=True, must_revalidate=True)
-def irc_instructor_auth_token(request, course_id):
-    # Note: course_id is assumed to be deprecated crappy SSCK value
-    #       in future, hashing it below will need to convert from course_key
-    course_key = SlashSeparatedCourseKey.from_deprecated_string(course_id)
-    course = get_course_by_id(course_key, depth=None)
-    is_instructor_here = has_access(request.user, 'staff', course)
-    if is_instructor_here:
-        extras_key = hashlib.sha1(course_id+"happy fish").hexdigest()
-        return JsonResponse({'extras': extras_key, 'error': ''})
-    return JsonResponse({'extras': '', 'error': 'NotInstructor'})
-=======
-
 #---- Gradebook (shown to small courses only) ----
 @cache_control(no_cache=True, no_store=True, must_revalidate=True)
 @require_level('staff')
@@ -1362,4 +1347,16 @@
         'staff_access': True,
         'ordered_grades': sorted(course.grade_cutoffs.items(), key=lambda i: i[1], reverse=True),
     })
->>>>>>> 9322714d
+
+@ensure_csrf_cookie
+@cache_control(no_cache=True, no_store=True, must_revalidate=True)
+def irc_instructor_auth_token(request, course_id):
+    # Note: course_id is assumed to be deprecated crappy SSCK value
+    #       in future, hashing it below will need to convert from course_key
+    course_key = SlashSeparatedCourseKey.from_deprecated_string(course_id)
+    course = get_course_by_id(course_key, depth=None)
+    is_instructor_here = has_access(request.user, 'staff', course)
+    if is_instructor_here:
+        extras_key = hashlib.sha1(course_id+"happy fish").hexdigest()
+        return JsonResponse({'extras': extras_key, 'error': ''})
+    return JsonResponse({'extras': '', 'error': 'NotInstructor'})